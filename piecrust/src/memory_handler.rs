--- conflicted
+++ resolved
@@ -20,19 +20,11 @@
 pub struct MemoryHandler<'c> {
     memories: Arc<RwLock<BTreeMap<ModuleId, Linear>>>,
     #[allow(unused)]
-<<<<<<< HEAD
-    vm: *const VM,
-}
-
-impl MemoryHandler {
-    pub fn new(vm: &VM) -> Self {
-=======
     vm: &'c VM,
 }
 
 impl<'c> MemoryHandler<'c> {
     pub fn new(vm: &'c VM) -> Self {
->>>>>>> 7739898b
         MemoryHandler {
             memories: Arc::new(RwLock::new(BTreeMap::new())),
             vm,
