// This Source Code Form is subject to the terms of the Mozilla Public
// License, v. 2.0. If a copy of the MPL was not distributed with this
// file, You can obtain one at http://mozilla.org/MPL/2.0/.
//
// Copyright (c) DUSK NETWORK. All rights reserved.

mod event;
mod stack;
mod store;

pub use event::{Event, Receipt};

use std::cell::UnsafeCell;
use std::collections::BTreeMap;
use std::mem;
use std::ops::{Deref, DerefMut};
use std::path::{Path, PathBuf};
use std::sync::Arc;

use dallo::{
    ModuleId, StandardBufSerializer, StandardDeserialize, MODULE_ID_BYTES,
};
use parking_lot::ReentrantMutex;
use rkyv::{Archive, Serialize};
use stack::CallStack;
use store::new_store;
use tempfile::tempdir;
use wasmer::{imports, Exports, Function, Val};

use crate::env::Env;
use crate::error::Error;
use crate::instance::Instance;
use crate::memory::MemHandler;
<<<<<<< HEAD
use crate::snapshot::{MemoryPath, Snapshot};
use crate::storage_helpers::module_id_to_name;
use crate::world_snapshot::{SnapshotId, WorldSnapshot};
use crate::Error::{PersistenceError, SnapshotError};
=======
use crate::snapshot::{MemoryPath, Snapshot, SnapshotId};
use crate::storage_helpers::module_id_to_name;
use crate::Error::{PersistenceError, SnapshotError};

const DEFAULT_POINT_LIMIT: u64 = 4096;
const POINT_PASS_PERCENTAGE: u64 = 93;
>>>>>>> ce751cff

#[derive(Debug)]
pub struct WorldInner {
    environments: BTreeMap<ModuleId, Env>,
    storage_path: PathBuf,
    events: Vec<Event>,
    call_stack: CallStack,
    height: u64,
<<<<<<< HEAD
    snapshots: BTreeMap<SnapshotId, WorldSnapshot>,
=======
    limit: u64,
    snapshots: BTreeMap<SnapshotId, Snapshot>,
>>>>>>> ce751cff
}

impl Deref for WorldInner {
    type Target = BTreeMap<ModuleId, Env>;

    fn deref(&self) -> &Self::Target {
        &self.environments
    }
}

impl DerefMut for WorldInner {
    fn deref_mut(&mut self) -> &mut Self::Target {
        &mut self.environments
    }
}

#[derive(Debug, Clone)]
pub struct World(Arc<ReentrantMutex<UnsafeCell<WorldInner>>>);

impl World {
    pub fn new<P>(path: P) -> Self
    where
        P: Into<PathBuf>,
    {
        World(Arc::new(ReentrantMutex::new(UnsafeCell::new(WorldInner {
            environments: BTreeMap::new(),
            storage_path: path.into(),
            events: vec![],
            call_stack: CallStack::default(),
            height: 0,
<<<<<<< HEAD
            snapshots: BTreeMap::new(),
=======
            limit: DEFAULT_POINT_LIMIT,
	    snapshots: BTreeMap::new(),
>>>>>>> ce751cff
        }))))
    }

    pub fn ephemeral() -> Result<Self, Error> {
        Ok(World(Arc::new(ReentrantMutex::new(UnsafeCell::new(
            WorldInner {
                environments: BTreeMap::new(),
                storage_path: tempdir()
                    .map_err(PersistenceError)?
                    .path()
                    .into(),
                events: vec![],
                call_stack: CallStack::default(),
                height: 0,
<<<<<<< HEAD
                snapshots: BTreeMap::new(),
            },
        )))))
    }

    pub fn persist(&self) -> Result<SnapshotId, Error> {
        let guard = self.0.lock();
        let w = unsafe { &mut *guard.get() };
        let mut world_snapshot_id = SnapshotId::uninitialized();
        let mut world_snapshot = WorldSnapshot::new();
        for (module_id, environment) in w.environments.iter() {
            let memory_path = MemoryPath::new(self.memory_path(module_id));
            let snapshot = Snapshot::new(&memory_path)?;
            let snapshot_bag = environment.inner_mut().snapshot_bag_mut();
            world_snapshot_id.add(&snapshot.id());
            let snapshot_index =
                snapshot_bag.save_snapshot(&snapshot, &memory_path)?;
            world_snapshot.add(*module_id, snapshot_index);
        }
        world_snapshot.finalize_id(world_snapshot_id);
        w.snapshots.insert(world_snapshot_id, world_snapshot);
        Ok(world_snapshot_id)
    }
    pub fn restore(&self, world_snapshot_id: &SnapshotId) -> Result<(), Error> {
        let guard = self.0.lock();
        let w = unsafe { &mut *guard.get() };
        let world_snapshot: &WorldSnapshot =
            w.snapshots.get(world_snapshot_id).ok_or_else(|| {
                SnapshotError(String::from("world snapshot id not found"))
            })?;
        world_snapshot.restore_snapshots(self)?;
=======
                limit: DEFAULT_POINT_LIMIT,
		snapshots: BTreeMap::new(),
            },
        )))))
    }

    pub fn persist(&mut self) -> Result<SnapshotId, Error> {
        let guard = self.0.lock();
        let w = unsafe { &mut *guard.get() };
        let mut snapshot = Snapshot::new();
        for (module_id, environment) in w.environments.iter() {
            snapshot.persist_module_snapshot(
                &self.memory_path(module_id),
                environment.inner_mut(),
                module_id,
            )?;
        }
        let snapshot_id = snapshot.id();
        w.snapshots.insert(snapshot_id, snapshot);
        Ok(snapshot_id)
    }

    pub fn restore(&self, snapshot_id: &SnapshotId) -> Result<(), Error> {
        let guard = self.0.lock();
        let w = unsafe { &mut *guard.get() };
        let snapshot: &Snapshot =
            w.snapshots.get(snapshot_id).ok_or_else(|| {
                SnapshotError(String::from("snapshot id not found"))
            })?;
        let get_memory_path =
            |module_id: ModuleId| self.memory_path(&module_id);
        let get_instance = |module_id: ModuleId| self.get_instance(&module_id);
        snapshot.restore_module_snapshots(get_memory_path, get_instance)?;
>>>>>>> ce751cff
        Ok(())
    }

    fn memory_path(&self, module_id: &ModuleId) -> MemoryPath {
        MemoryPath::new(self.storage_path().join(module_id_to_name(*module_id)))
    }

    fn get_instance(&self, module_id: &ModuleId) -> &Instance {
        let guard = self.0.lock();
        let w = unsafe { &mut *guard.get() };
        w.environments
            .get(module_id)
            .expect("valid module id")
            .inner()
    }
    pub fn restore_snapshot_with_index(
        &self,
        module_id: &ModuleId,
        snapshot_index: usize,
        memory_path: &MemoryPath,
    ) -> Result<(), Error> {
        let guard = self.0.lock();
        let w = unsafe { &mut *guard.get() };
        let instance = w
            .environments
            .get(module_id)
            .ok_or_else(|| SnapshotError(String::from("invalid module id")))?
            .inner_mut();
        instance
            .snapshot_bag()
            .restore_snapshot(snapshot_index, memory_path)?;
        Ok(())
    }
    pub fn deploy(&mut self, bytecode: &[u8]) -> Result<ModuleId, Error> {
        let id_bytes: [u8; MODULE_ID_BYTES] = blake3::hash(bytecode).into();
        let id = ModuleId::from(id_bytes);

        let store = new_store(
            self.storage_path().join(module_id_to_name(id)).as_path(),
        );
        let module = wasmer::Module::new(&store, bytecode)?;

        let mut env = Env::uninitialized();

        let imports = imports! {
            "env" => {
                "alloc" => Function::new_native_with_env(&store, env.clone(), host_alloc),
                "dealloc" => Function::new_native_with_env(&store, env.clone(), host_dealloc),

                "snap" => Function::new_native_with_env(&store, env.clone(), host_snapshot),

                "q" => Function::new_native_with_env(&store, env.clone(), host_query),
                "t" => Function::new_native_with_env(&store, env.clone(), host_transact),

                "height" => Function::new_native_with_env(&store, env.clone(), host_height),
                "emit" => Function::new_native_with_env(&store, env.clone(), host_emit),
                "caller" => Function::new_native_with_env(&store, env.clone(), host_caller),
                "limit" => Function::new_native_with_env(&store, env.clone(), host_limit),
                "spent" => Function::new_native_with_env(&store, env.clone(), host_spent),
            }
        };

        let instance = wasmer::Instance::new(&module, &imports)?;

        let arg_buf_ofs = global_i32(&instance.exports, "A")?;

        // TODO: We should check these buffers have the correct length.
        let self_id_ofs = global_i32(&instance.exports, "SELF_ID")?;

        let heap_base = global_i32(&instance.exports, "__heap_base")?;

        // check buffer alignment
        // debug_assert_eq!(arg_buf_ofs % 8, 0);

        // We need to read the actual value of AL from the offset into memory

        let instance = Instance::new(
            id,
            instance,
            self.clone(),
            MemHandler::new(heap_base as usize),
            arg_buf_ofs,
            heap_base,
            self_id_ofs,
        );
        instance.write_self_id(id);

        env.initialize(instance);

        let guard = self.0.lock();
        let w = unsafe { &mut *guard.get() };
        w.insert(id, env);

        Ok(id)
    }

    pub fn query<Arg, Ret>(
        &self,
        m_id: ModuleId,
        name: &str,
        arg: Arg,
    ) -> Result<Receipt<Ret>, Error>
    where
        Arg: for<'a> Serialize<StandardBufSerializer<'a>>,
        Ret: Archive,
        Ret::Archived: StandardDeserialize<Ret>,
    {
        let guard = self.0.lock();
        let w = unsafe { &mut *guard.get() };

        w.call_stack = CallStack::new(m_id, w.limit);

        let instance = w.get(&m_id).expect("invalid module id").inner();
        instance.set_remaining_points(w.limit);

        let ret = instance.query(name, arg)?;
        let remaining = instance.remaining_points();

        let events = mem::take(&mut w.events);

        Ok(Receipt::new(ret, events, w.limit - remaining))
    }

    pub fn transact<Arg, Ret>(
        &mut self,
        m_id: ModuleId,
        name: &str,
        arg: Arg,
    ) -> Result<Receipt<Ret>, Error>
    where
        Arg: for<'a> Serialize<StandardBufSerializer<'a>> + core::fmt::Debug,
        Ret: Archive,
        Ret::Archived: StandardDeserialize<Ret>,
    {
        let w = self.0.lock();
        let w = unsafe { &mut *w.get() };

        w.call_stack = CallStack::new(m_id, w.limit);

        let instance = w.get(&m_id).expect("invalid module id").inner_mut();
        instance.set_remaining_points(w.limit);

        let ret = instance.transact(name, arg)?;
        let remaining = instance.remaining_points();

        let events = mem::take(&mut w.events);

        Ok(Receipt::new(ret, events, w.limit - remaining))
    }

    /// Set the height available to modules.
    pub fn set_height(&mut self, height: u64) {
        let w = self.0.lock();
        let w = unsafe { &mut *w.get() };

        w.height = height;
    }

    /// Set the point limit for the next call.
    pub fn set_point_limit(&mut self, limit: u64) {
        let w = self.0.lock();
        let w = unsafe { &mut *w.get() };

        w.limit = limit;
    }

    fn perform_query(
        &self,
        name: &str,
        caller_id: ModuleId,
        callee_id: ModuleId,
        arg_len: u32,
    ) -> Result<u32, Error> {
        let guard = self.0.lock();
        let w = unsafe { &mut *guard.get() };

        let caller = w.get(&caller_id).expect("oh no").inner();

        let remaining = caller.remaining_points();
        let limit = remaining * POINT_PASS_PERCENTAGE / 100;

        w.call_stack.push(callee_id, limit);

        let caller = w.get(&caller_id).expect("oh no").inner();
        let callee = w.get(&callee_id).expect("no oh").inner();

        callee.set_remaining_points(limit);

        let mut min_len = 0;

        caller.with_arg_buffer(|buf_caller| {
            callee.with_arg_buffer(|buf_callee| {
                min_len = std::cmp::min(buf_caller.len(), buf_callee.len());
                buf_callee[..min_len].copy_from_slice(&buf_caller[..min_len]);
            })
        });

        let ret_ofs = callee.perform_query(name, arg_len)?;

        callee.with_arg_buffer(|buf_callee| {
            caller.with_arg_buffer(|buf_caller| {
                buf_caller[..min_len].copy_from_slice(&buf_callee[..min_len]);
            })
        });

        let callee_used = limit - callee.remaining_points();
        caller.set_remaining_points(remaining - callee_used);

        w.call_stack.pop();

        Ok(ret_ofs)
    }

    fn perform_transaction(
        &self,
        name: &str,
        caller_id: ModuleId,
        callee_id: ModuleId,
        arg_len: u32,
    ) -> Result<u32, Error> {
        let guard = self.0.lock();
        let w = unsafe { &mut *guard.get() };

        let caller = w.get(&caller_id).expect("oh no").inner();

        let remaining = caller.remaining_points();
        let limit = remaining * POINT_PASS_PERCENTAGE / 100;

        w.call_stack.push(callee_id, limit);

        let caller = w.get(&caller_id).expect("oh no").inner();
        let callee = w.get(&callee_id).expect("no oh").inner();

        callee.set_remaining_points(limit);

        caller.with_arg_buffer(|buf_caller| {
            callee.with_arg_buffer(|buf_callee| {
                let min_len = std::cmp::min(buf_caller.len(), buf_callee.len());
                buf_callee[..min_len].copy_from_slice(&buf_caller[..min_len]);
            })
        });

        let ret_len = callee.perform_transaction(name, arg_len)?;

        callee.with_arg_buffer(|buf_callee| {
            caller.with_arg_buffer(|buf_caller| {
                let min_len = std::cmp::min(buf_caller.len(), buf_callee.len());
                buf_caller[..min_len].copy_from_slice(&buf_callee[..min_len]);
            })
        });

        let callee_used = limit - callee.remaining_points();
        caller.set_remaining_points(remaining - callee_used);

        w.call_stack.pop();

        Ok(ret_len)
    }

    fn perform_height(&self, instance: &Instance) -> Result<u32, Error> {
        let guard = self.0.lock();
        let w = unsafe { &*guard.get() };

        instance.write_to_arg_buffer(w.height)
    }

    fn perform_emit(&self, module_id: ModuleId, data: Vec<u8>) {
        let guard = self.0.lock();
        let w = unsafe { &mut *guard.get() };

        w.events.push(Event::new(module_id, data));
    }

    fn perform_limit(&self, instance: &Instance) -> Result<u32, Error> {
        let guard = self.0.lock();
        let w = unsafe { &*guard.get() };

        let limit = w.call_stack.limit();
        instance.write_to_arg_buffer(limit)
    }

    fn perform_spent(&self, instance: &Instance) -> Result<u32, Error> {
        let guard = self.0.lock();
        let w = unsafe { &*guard.get() };

        let limit = w.call_stack.limit();
        let remaining = instance.remaining_points();

        instance.write_to_arg_buffer(limit - remaining)
    }

    fn perform_caller(&self, instance: &Instance) -> Result<u32, Error> {
        let guard = self.0.lock();
        let w = unsafe { &*guard.get() };
        let caller = w.call_stack.caller();

        instance.write_to_arg_buffer(caller)
    }

    pub fn storage_path(&self) -> &Path {
        let guard = self.0.lock();
        let world_inner = unsafe { &*guard.get() };
        world_inner.storage_path.as_path()
    }
}

fn global_i32(exports: &Exports, name: &str) -> Result<i32, Error> {
    if let Val::I32(i) = exports.get_global(name)?.get() {
        Ok(i)
    } else {
        Err(Error::MissingModuleExport)
    }
}

fn host_alloc(env: &Env, amount: i32, align: i32) -> i32 {
    env.inner_mut()
        .alloc(amount as usize, align as usize)
        .try_into()
        .expect("i32 overflow")
}

fn host_dealloc(env: &Env, addr: i32) {
    env.inner_mut().dealloc(addr as usize)
}

// Debug helper to take a snapshot of the memory of the running process.
fn host_snapshot(env: &Env) {
    env.inner().snap()
}

fn host_query(
    env: &Env,
    module_id_adr: i32,
    method_name_adr: i32,
    method_name_len: u32,
    arg_len: u32,
) -> u32 {
    let module_id_adr = module_id_adr as usize;
    let method_name_adr = method_name_adr as usize;
    let method_name_len = method_name_len as usize;

    let instance = env.inner();
    let mut mod_id = ModuleId::uninitialized();
    // performance: use a dedicated buffer here?
    let mut name = String::new();

    instance.with_memory(|buf| {
        mod_id.as_bytes_mut()[..].copy_from_slice(
            &buf[module_id_adr..][..core::mem::size_of::<ModuleId>()],
        );
        let utf =
            core::str::from_utf8(&buf[method_name_adr..][..method_name_len])
                .expect("TODO, error out cleaner");
        name.push_str(utf)
    });

    instance
        .world()
        .perform_query(&name, instance.id(), mod_id, arg_len)
        .expect("TODO: error handling")
}

fn host_transact(
    env: &Env,
    module_id_adr: i32,
    method_name_adr: i32,
    method_name_len: u32,
    arg_len: u32,
) -> u32 {
    let module_id_adr = module_id_adr as usize;
    let method_name_adr = method_name_adr as usize;
    let method_name_len = method_name_len as usize;

    let instance = env.inner();
    let mut mod_id = ModuleId::uninitialized();
    // performance: use a dedicated buffer here?
    let mut name = String::new();

    instance.with_memory(|buf| {
        mod_id.as_bytes_mut()[..].copy_from_slice(
            &buf[module_id_adr..][..core::mem::size_of::<ModuleId>()],
        );
        let utf =
            core::str::from_utf8(&buf[method_name_adr..][..method_name_len])
                .expect("TODO, error out cleaner");
        name.push_str(utf)
    });

    instance
        .world()
        .perform_transaction(&name, instance.id(), mod_id, arg_len)
        .expect("TODO: error handling")
}

fn host_height(env: &Env) -> u32 {
    let instance = env.inner();
    instance
        .world()
        .perform_height(instance)
        .expect("TODO: error handling")
}

fn host_emit(env: &Env, arg_len: u32) {
    let instance = env.inner();
    let module_id = instance.id();

    let arg_len = arg_len as usize;

    let data = instance.with_arg_buffer(|buf| buf[..arg_len].to_vec());

    instance.world().perform_emit(module_id, data);
}

fn host_spent(env: &Env) -> u32 {
    let instance = env.inner();
    instance
        .world()
        .perform_spent(instance)
        .expect("TODO: error handling")
}

fn host_limit(env: &Env) -> u32 {
    let instance = env.inner();
    instance
        .world()
        .perform_limit(instance)
        .expect("TODO: error handling")
}

fn host_caller(env: &Env) -> u32 {
    let instance = env.inner();
    instance
        .world()
        .perform_caller(instance)
        .expect("TODO: error handling")
}<|MERGE_RESOLUTION|>--- conflicted
+++ resolved
@@ -31,19 +31,12 @@
 use crate::error::Error;
 use crate::instance::Instance;
 use crate::memory::MemHandler;
-<<<<<<< HEAD
-use crate::snapshot::{MemoryPath, Snapshot};
-use crate::storage_helpers::module_id_to_name;
-use crate::world_snapshot::{SnapshotId, WorldSnapshot};
-use crate::Error::{PersistenceError, SnapshotError};
-=======
 use crate::snapshot::{MemoryPath, Snapshot, SnapshotId};
 use crate::storage_helpers::module_id_to_name;
 use crate::Error::{PersistenceError, SnapshotError};
 
 const DEFAULT_POINT_LIMIT: u64 = 4096;
 const POINT_PASS_PERCENTAGE: u64 = 93;
->>>>>>> ce751cff
 
 #[derive(Debug)]
 pub struct WorldInner {
@@ -52,12 +45,8 @@
     events: Vec<Event>,
     call_stack: CallStack,
     height: u64,
-<<<<<<< HEAD
-    snapshots: BTreeMap<SnapshotId, WorldSnapshot>,
-=======
     limit: u64,
     snapshots: BTreeMap<SnapshotId, Snapshot>,
->>>>>>> ce751cff
 }
 
 impl Deref for WorldInner {
@@ -88,12 +77,8 @@
             events: vec![],
             call_stack: CallStack::default(),
             height: 0,
-<<<<<<< HEAD
-            snapshots: BTreeMap::new(),
-=======
             limit: DEFAULT_POINT_LIMIT,
 	    snapshots: BTreeMap::new(),
->>>>>>> ce751cff
         }))))
     }
 
@@ -108,39 +93,6 @@
                 events: vec![],
                 call_stack: CallStack::default(),
                 height: 0,
-<<<<<<< HEAD
-                snapshots: BTreeMap::new(),
-            },
-        )))))
-    }
-
-    pub fn persist(&self) -> Result<SnapshotId, Error> {
-        let guard = self.0.lock();
-        let w = unsafe { &mut *guard.get() };
-        let mut world_snapshot_id = SnapshotId::uninitialized();
-        let mut world_snapshot = WorldSnapshot::new();
-        for (module_id, environment) in w.environments.iter() {
-            let memory_path = MemoryPath::new(self.memory_path(module_id));
-            let snapshot = Snapshot::new(&memory_path)?;
-            let snapshot_bag = environment.inner_mut().snapshot_bag_mut();
-            world_snapshot_id.add(&snapshot.id());
-            let snapshot_index =
-                snapshot_bag.save_snapshot(&snapshot, &memory_path)?;
-            world_snapshot.add(*module_id, snapshot_index);
-        }
-        world_snapshot.finalize_id(world_snapshot_id);
-        w.snapshots.insert(world_snapshot_id, world_snapshot);
-        Ok(world_snapshot_id)
-    }
-    pub fn restore(&self, world_snapshot_id: &SnapshotId) -> Result<(), Error> {
-        let guard = self.0.lock();
-        let w = unsafe { &mut *guard.get() };
-        let world_snapshot: &WorldSnapshot =
-            w.snapshots.get(world_snapshot_id).ok_or_else(|| {
-                SnapshotError(String::from("world snapshot id not found"))
-            })?;
-        world_snapshot.restore_snapshots(self)?;
-=======
                 limit: DEFAULT_POINT_LIMIT,
 		snapshots: BTreeMap::new(),
             },
@@ -174,7 +126,6 @@
             |module_id: ModuleId| self.memory_path(&module_id);
         let get_instance = |module_id: ModuleId| self.get_instance(&module_id);
         snapshot.restore_module_snapshots(get_memory_path, get_instance)?;
->>>>>>> ce751cff
         Ok(())
     }
 
@@ -189,24 +140,6 @@
             .get(module_id)
             .expect("valid module id")
             .inner()
-    }
-    pub fn restore_snapshot_with_index(
-        &self,
-        module_id: &ModuleId,
-        snapshot_index: usize,
-        memory_path: &MemoryPath,
-    ) -> Result<(), Error> {
-        let guard = self.0.lock();
-        let w = unsafe { &mut *guard.get() };
-        let instance = w
-            .environments
-            .get(module_id)
-            .ok_or_else(|| SnapshotError(String::from("invalid module id")))?
-            .inner_mut();
-        instance
-            .snapshot_bag()
-            .restore_snapshot(snapshot_index, memory_path)?;
-        Ok(())
     }
     pub fn deploy(&mut self, bytecode: &[u8]) -> Result<ModuleId, Error> {
         let id_bytes: [u8; MODULE_ID_BYTES] = blake3::hash(bytecode).into();
