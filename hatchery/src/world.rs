// This Source Code Form is subject to the terms of the Mozilla Public
// License, v. 2.0. If a copy of the MPL was not distributed with this
// file, You can obtain one at http://mozilla.org/MPL/2.0/.
//
// Copyright (c) DUSK NETWORK. All rights reserved.

mod event;
mod stack;

pub use event::{Event, Receipt};

use std::cell::UnsafeCell;
use std::collections::BTreeMap;
use std::mem;
use std::ops::{Deref, DerefMut};
use std::path::{Path, PathBuf};
use std::sync::Arc;

use dallo::{ModuleId, StandardBufSerializer, MODULE_ID_BYTES};
use parking_lot::ReentrantMutex;
use rkyv::{archived_root, Archive, Deserialize, Infallible, Serialize};
use stack::CallStack;
use tempfile::tempdir;
use wasmer::{imports, Exports, Function, Val};

use crate::env::Env;
use crate::error::Error;
use crate::instance::Instance;
use crate::memory::MemHandler;
use crate::snapshot::{MemoryPath, Snapshot};
use crate::storage_helpers::module_id_to_name;
use crate::world_snapshot::{SnapshotId, WorldSnapshot};
use crate::Error::{PersistenceError, SnapshotError};

#[derive(Debug)]
pub struct WorldInner {
    environments: BTreeMap<ModuleId, Env>,
    storage_path: PathBuf,
    events: Vec<Event>,
    call_stack: CallStack,
    height: u64,
    snapshots: BTreeMap<SnapshotId, WorldSnapshot>,
}

impl Deref for WorldInner {
    type Target = BTreeMap<ModuleId, Env>;

    fn deref(&self) -> &Self::Target {
        &self.environments
    }
}

impl DerefMut for WorldInner {
    fn deref_mut(&mut self) -> &mut Self::Target {
        &mut self.environments
    }
}

#[derive(Debug, Clone)]
pub struct World(Arc<ReentrantMutex<UnsafeCell<WorldInner>>>);

impl World {
    pub fn new<P>(path: P) -> Self
    where
        P: Into<PathBuf>,
    {
        World(Arc::new(ReentrantMutex::new(UnsafeCell::new(WorldInner {
            environments: BTreeMap::new(),
            storage_path: path.into(),
            events: vec![],
            call_stack: CallStack::default(),
            height: 0,
            snapshots: BTreeMap::new(),
        }))))
    }

    pub fn ephemeral() -> Result<Self, Error> {
        Ok(World(Arc::new(ReentrantMutex::new(UnsafeCell::new(
            WorldInner {
                environments: BTreeMap::new(),
                storage_path: tempdir()
                    .map_err(PersistenceError)?
                    .path()
                    .into(),
                events: vec![],
                call_stack: CallStack::default(),
                height: 0,
                snapshots: BTreeMap::new(),
            },
        )))))
    }

    pub fn persist(&self) -> Result<SnapshotId, Error> {
        let guard = self.0.lock();
        let w = unsafe { &mut *guard.get() };
        let mut world_snapshot_id = SnapshotId::uninitialized();
        let mut world_snapshot = WorldSnapshot::new();
        for (module_id, environment) in w.environments.iter() {
            let memory_path = MemoryPath::new(self.memory_path(module_id));
            let snapshot = Snapshot::new(&memory_path)?;
            let snapshot_bag = environment.inner_mut().snapshot_bag_mut();
            world_snapshot_id.add(&snapshot.id());
            let snapshot_index =
                snapshot_bag.save_snapshot(&snapshot, &memory_path)?;
            world_snapshot.add(*module_id, snapshot_index);
        }
        world_snapshot.finalize_id(world_snapshot_id);
        w.snapshots.insert(world_snapshot_id, world_snapshot);
        Ok(world_snapshot_id)
    }
<<<<<<< HEAD

=======
>>>>>>> 7cabef91
    pub fn restore(&self, world_snapshot_id: &SnapshotId) -> Result<(), Error> {
        let guard = self.0.lock();
        let w = unsafe { &mut *guard.get() };
        let world_snapshot: &WorldSnapshot =
            w.snapshots.get(world_snapshot_id).ok_or_else(|| {
                SnapshotError(String::from("world snapshot id not found"))
            })?;
        world_snapshot.restore_snapshots(self)?;
        Ok(())
    }

    pub fn memory_path(&self, module_id: &ModuleId) -> PathBuf {
        self.storage_path().join(module_id_to_name(*module_id))
    }
<<<<<<< HEAD

=======
>>>>>>> 7cabef91
    pub fn restore_snapshot_with_index(
        &self,
        module_id: &ModuleId,
        snapshot_index: usize,
        memory_path: &MemoryPath,
    ) -> Result<(), Error> {
        let guard = self.0.lock();
        let w = unsafe { &mut *guard.get() };
        let instance = w
            .environments
            .get(module_id)
            .ok_or_else(|| SnapshotError(String::from("invalid module id")))?
            .inner_mut();
        instance
            .snapshot_bag()
            .restore_snapshot(snapshot_index, memory_path)?;
        Ok(())
    }
<<<<<<< HEAD

=======
>>>>>>> 7cabef91
    pub fn deploy(&mut self, bytecode: &[u8]) -> Result<ModuleId, Error> {
        let id_bytes: [u8; MODULE_ID_BYTES] = blake3::hash(bytecode).into();
        let id = ModuleId::from(id_bytes);
        let store = wasmer::Store::new_with_path(
            self.storage_path().join(module_id_to_name(id)).as_path(),
        );
        let module = wasmer::Module::new(&store, bytecode)?;

        let mut env = Env::uninitialized();

        #[rustfmt::skip]
        let imports = imports! {
            "env" => {
                "alloc" => Function::new_native_with_env(&store, env.clone(), host_alloc),
		        "dealloc" => Function::new_native_with_env(&store, env.clone(), host_dealloc),

                "snap" => Function::new_native_with_env(&store, env.clone(), host_snapshot),

                "q" => Function::new_native_with_env(&store, env.clone(), host_query),
		        "t" => Function::new_native_with_env(&store, env.clone(), host_transact),

                "height" => Function::new_native_with_env(&store, env.clone(), host_height),
                "emit" => Function::new_native_with_env(&store, env.clone(), host_emit),
                "caller" => Function::new_native_with_env(&store, env.clone(), host_caller),
            }
        };

        let instance = wasmer::Instance::new(&module, &imports)?;

        let arg_buf_ofs = global_i32(&instance.exports, "A")?;
        let arg_buf_len_pos = global_i32(&instance.exports, "AL")?;

        // TODO: We should check these buffers have the correct length.
        let self_id_ofs = global_i32(&instance.exports, "SELF_ID")?;

        let heap_base = global_i32(&instance.exports, "__heap_base")?;

        // check buffer alignment
        // debug_assert_eq!(arg_buf_ofs % 8, 0);

        // We need to read the actual value of AL from the offset into memory

        let mem = instance.exports.get_memory("memory")?;
        let data =
            &unsafe { mem.data_unchecked() }[arg_buf_len_pos as usize..][..4];
        let slice = &data[..mem::size_of::<<u32 as Archive>::Archived>()];
        let arg_buf_len: u32 = unsafe { archived_root::<u32>(slice) }
            .deserialize(&mut Infallible)
            .expect("infallible");

        let instance = Instance::new(
            id,
            instance,
            self.clone(),
            MemHandler::new(heap_base as usize),
            arg_buf_ofs,
            arg_buf_len,
            heap_base,
            self_id_ofs,
        );
        instance.write_self_id(id);

        env.initialize(instance);

        let guard = self.0.lock();
        let w = unsafe { &mut *guard.get() };
        w.insert(id, env);

        Ok(id)
    }

    pub fn query<Arg, Ret>(
        &self,
        m_id: ModuleId,
        name: &str,
        arg: Arg,
    ) -> Result<Receipt<Ret>, Error>
    where
        Arg: for<'a> Serialize<StandardBufSerializer<'a>>,
        Ret: Archive,
        Ret::Archived: Deserialize<Ret, Infallible>,
    {
        let guard = self.0.lock();
        let w = unsafe { &mut *guard.get() };

        w.call_stack = CallStack::new(m_id);

        let ret = w
            .get(&m_id)
            .expect("invalid module id")
            .inner()
            .query(name, arg)?;

        let events = mem::take(&mut w.events);

        Ok(Receipt::new(ret, events))
    }

    pub fn transact<Arg, Ret>(
        &mut self,
        m_id: ModuleId,
        name: &str,
        arg: Arg,
    ) -> Result<Receipt<Ret>, Error>
    where
        Arg: for<'a> Serialize<StandardBufSerializer<'a>> + core::fmt::Debug,
        Ret: Archive,
        Ret::Archived: Deserialize<Ret, Infallible>,
    {
        let w = self.0.lock();
        let w = unsafe { &mut *w.get() };

        w.call_stack = CallStack::new(m_id);

        let ret = w
            .get_mut(&m_id)
            .expect("invalid module id")
            .inner_mut()
            .transact(name, arg)?;

        let events = mem::take(&mut w.events);

        Ok(Receipt::new(ret, events))
    }

    /// Set the height available to modules.
    pub fn set_height(&mut self, height: u64) {
        let w = self.0.lock();
        let w = unsafe { &mut *w.get() };

        w.height = height;
    }

    fn perform_query(
        &self,
        name: &str,
        caller: ModuleId,
        callee: ModuleId,
        arg_len: u32,
    ) -> Result<u32, Error> {
        let guard = self.0.lock();
        let w = unsafe { &mut *guard.get() };

        w.call_stack.push(callee);

        let caller = w.get(&caller).expect("oh no").inner();
        let callee = w.get(&callee).expect("no oh").inner();

        let mut min_len = 0;

        caller.with_arg_buffer(|buf_caller| {
            callee.with_arg_buffer(|buf_callee| {
                min_len = std::cmp::min(buf_caller.len(), buf_callee.len());
                buf_callee[..min_len].copy_from_slice(&buf_caller[..min_len]);
            })
        });

        let ret_ofs = callee.perform_query(name, arg_len)?;

        callee.with_arg_buffer(|buf_callee| {
            caller.with_arg_buffer(|buf_caller| {
                buf_caller[..min_len].copy_from_slice(&buf_callee[..min_len]);
            })
        });

        w.call_stack.pop();

        Ok(ret_ofs)
    }

    fn perform_transaction(
        &self,
        name: &str,
        caller: ModuleId,
        callee: ModuleId,
        arg_len: u32,
    ) -> Result<u32, Error> {
        let guard = self.0.lock();
        let w = unsafe { &mut *guard.get() };

        w.call_stack.push(callee);

        let caller = w.get(&caller).expect("oh no").inner();
        let callee = w.get(&callee).expect("no oh").inner();

        caller.with_arg_buffer(|buf_caller| {
            callee.with_arg_buffer(|buf_callee| {
                let min_len = std::cmp::min(buf_caller.len(), buf_callee.len());
                buf_callee[..min_len].copy_from_slice(&buf_caller[..min_len]);
            })
        });

        let ret_len = callee.perform_transaction(name, arg_len)?;

        callee.with_arg_buffer(|buf_callee| {
            caller.with_arg_buffer(|buf_caller| {
                let min_len = std::cmp::min(buf_caller.len(), buf_callee.len());
                buf_caller[..min_len].copy_from_slice(&buf_callee[..min_len]);
            })
        });

        w.call_stack.pop();

        Ok(ret_len)
    }

    fn perform_height(&self, instance: &Instance) -> Result<u32, Error> {
        let guard = self.0.lock();
        let w = unsafe { &*guard.get() };

        instance.write_to_arg_buffer(w.height)
    }

    fn perform_emit(&self, module_id: ModuleId, data: Vec<u8>) {
        let guard = self.0.lock();
        let w = unsafe { &mut *guard.get() };

        w.events.push(Event::new(module_id, data));
    }

    fn perform_caller(&self, instance: &Instance) -> Result<u32, Error> {
        let guard = self.0.lock();
        let w = unsafe { &*guard.get() };
        let caller = w.call_stack.caller();

        instance.write_to_arg_buffer(caller)
    }

    pub fn storage_path(&self) -> &Path {
        let guard = self.0.lock();
        let world_inner = unsafe { &*guard.get() };
        world_inner.storage_path.as_path()
    }
}

fn global_i32(exports: &Exports, name: &str) -> Result<i32, Error> {
    if let Val::I32(i) = exports.get_global(name)?.get() {
        Ok(i)
    } else {
        Err(Error::MissingModuleExport)
    }
}

fn host_alloc(env: &Env, amount: i32, align: i32) -> i32 {
    env.inner_mut()
        .alloc(amount as usize, align as usize)
        .try_into()
        .expect("i32 overflow")
}

fn host_dealloc(env: &Env, addr: i32) {
    env.inner_mut().dealloc(addr as usize)
}

// Debug helper to take a snapshot of the memory of the running process.
fn host_snapshot(env: &Env) {
    env.inner().snap()
}

fn host_query(
    env: &Env,
    module_id_adr: i32,
    method_name_adr: i32,
    method_name_len: u32,
    arg_len: u32,
) -> u32 {
    let module_id_adr = module_id_adr as usize;
    let method_name_adr = method_name_adr as usize;
    let method_name_len = method_name_len as usize;

    let instance = env.inner();
    let mut mod_id = ModuleId::uninitialized();
    // performance: use a dedicated buffer here?
    let mut name = String::new();

    instance.with_memory(|buf| {
        mod_id.as_bytes_mut()[..].copy_from_slice(
            &buf[module_id_adr..][..core::mem::size_of::<ModuleId>()],
        );
        let utf =
            core::str::from_utf8(&buf[method_name_adr..][..method_name_len])
                .expect("TODO, error out cleaner");
        name.push_str(utf)
    });

    instance
        .world()
        .perform_query(&name, instance.id(), mod_id, arg_len)
        .expect("TODO: error handling")
}

fn host_transact(
    env: &Env,
    module_id_adr: i32,
    method_name_adr: i32,
    method_name_len: u32,
    arg_len: u32,
) -> u32 {
    let module_id_adr = module_id_adr as usize;
    let method_name_adr = method_name_adr as usize;
    let method_name_len = method_name_len as usize;

    let instance = env.inner();
    let mut mod_id = ModuleId::uninitialized();
    // performance: use a dedicated buffer here?
    let mut name = String::new();

    instance.with_memory(|buf| {
        mod_id.as_bytes_mut()[..].copy_from_slice(
            &buf[module_id_adr..][..core::mem::size_of::<ModuleId>()],
        );
        let utf =
            core::str::from_utf8(&buf[method_name_adr..][..method_name_len])
                .expect("TODO, error out cleaner");
        name.push_str(utf)
    });

    instance
        .world()
        .perform_transaction(&name, instance.id(), mod_id, arg_len)
        .expect("TODO: error handling")
}

fn host_height(env: &Env) -> u32 {
    let instance = env.inner();
    instance
        .world()
        .perform_height(instance)
        .expect("TODO: error handling")
}

fn host_emit(env: &Env, arg_len: u32) {
    let instance = env.inner();
    let module_id = instance.id();

    let arg_len = arg_len as usize;

    let data = instance.with_arg_buffer(|buf| buf[..arg_len].to_vec());

    instance.world().perform_emit(module_id, data);
}

fn host_caller(env: &Env) -> u32 {
    let instance = env.inner();
    instance
        .world()
        .perform_caller(instance)
        .expect("TODO: error handling")
}<|MERGE_RESOLUTION|>--- conflicted
+++ resolved
@@ -108,10 +108,6 @@
         w.snapshots.insert(world_snapshot_id, world_snapshot);
         Ok(world_snapshot_id)
     }
-<<<<<<< HEAD
-
-=======
->>>>>>> 7cabef91
     pub fn restore(&self, world_snapshot_id: &SnapshotId) -> Result<(), Error> {
         let guard = self.0.lock();
         let w = unsafe { &mut *guard.get() };
@@ -122,14 +118,9 @@
         world_snapshot.restore_snapshots(self)?;
         Ok(())
     }
-
     pub fn memory_path(&self, module_id: &ModuleId) -> PathBuf {
         self.storage_path().join(module_id_to_name(*module_id))
     }
-<<<<<<< HEAD
-
-=======
->>>>>>> 7cabef91
     pub fn restore_snapshot_with_index(
         &self,
         module_id: &ModuleId,
@@ -148,10 +139,6 @@
             .restore_snapshot(snapshot_index, memory_path)?;
         Ok(())
     }
-<<<<<<< HEAD
-
-=======
->>>>>>> 7cabef91
     pub fn deploy(&mut self, bytecode: &[u8]) -> Result<ModuleId, Error> {
         let id_bytes: [u8; MODULE_ID_BYTES] = blake3::hash(bytecode).into();
         let id = ModuleId::from(id_bytes);
