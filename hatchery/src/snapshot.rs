--- conflicted
+++ resolved
@@ -154,10 +154,6 @@
         self.write_compressed(compressed_delta, base_buffer.as_slice().len())?;
         Ok(())
     }
-<<<<<<< HEAD
-
-=======
->>>>>>> 7cabef91
     /// Writes uncompressed size, original length and data to file
     /// associated with 'this' snapshot.
     fn write_compressed(
@@ -176,10 +172,6 @@
         file.write_all(data.as_slice()).map_err(PersistenceError)?;
         Ok(())
     }
-<<<<<<< HEAD
-
-=======
->>>>>>> 7cabef91
     /// Decompresses 'this' snapshot as patch and patches a given snapshot.
     /// Result is written to a result snapshot.
     pub fn decompress_and_patch(
@@ -216,10 +208,6 @@
             .map_err(PersistenceError)?;
         Ok(())
     }
-<<<<<<< HEAD
-
-=======
->>>>>>> 7cabef91
     /// Reads uncompressed size, original length and data from file
     /// associated with 'this' snapshot.
     fn read_compressed(&self) -> Result<(usize, Vec<u8>), Error> {
@@ -233,10 +221,6 @@
         file.read(data.as_mut_slice()).map_err(PersistenceError)?;
         Ok((size as usize, data))
     }
-<<<<<<< HEAD
-
-=======
->>>>>>> 7cabef91
     pub fn id(&self) -> ModuleSnapshotId {
         self.id
     }
