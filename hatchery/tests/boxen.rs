--- conflicted
+++ resolved
@@ -66,35 +66,22 @@
         arg: i16,
     ) -> Result<SnapshotId, Error> {
         let _: Receipt<()> = world.transact(id, "set", arg)?;
-<<<<<<< HEAD
-        let value = world.query::<_, Option<i16>>(id, "get", ())?;
-        assert_eq!(*value, Some(arg));
-=======
 
     let value = world.query::<_, Option<i16>>(id, "get", ())?;
 
         assert_eq!(*value, Some(arg));
 
->>>>>>> ce751cff
         world.persist()
     }
 
     fn restore_snapshot(
         world: &mut World,
         id: ModuleId,
-<<<<<<< HEAD
-        world_snapshot_id: &SnapshotId,
-        arg: i16,
-    ) -> Result<(), Error> {
-        world.restore(&world_snapshot_id)?;
-        let value = world.query::<_, Option<i16>>(id, "get", ())?;
-=======
         snapshot_id: &SnapshotId,
         arg: i16,
     ) -> Result<(), Error> {
         world.restore(&snapshot_id)?;
     let value = world.query::<_, Option<i16>>(id, "get", ())?;
->>>>>>> ce751cff
         assert_eq!(*value, Some(arg));
         Ok(())
     }
