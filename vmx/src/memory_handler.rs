// This Source Code Form is subject to the terms of the Mozilla Public
// License, v. 2.0. If a copy of the MPL was not distributed with this
// file, You can obtain one at http://mozilla.org/MPL/2.0/.
//
// Copyright (c) DUSK NETWORK. All rights reserved.

use std::collections::BTreeMap;
use std::fs;
use std::sync::Arc;

use parking_lot::RwLock;

use uplink::ModuleId;

use crate::error::Error;
use crate::linear::{Linear, MAX_MEMORY_BYTES, MEMORY_PAGES, WASM_PAGE_SIZE};
use crate::vm::VM;

#[derive(Clone)]
pub struct MemoryHandler {
    memories: Arc<RwLock<BTreeMap<ModuleId, Linear>>>,
    #[allow(unused)]
    vm: VM,
}

impl MemoryHandler {
    pub fn new(vm: VM) -> Self {
        MemoryHandler {
            memories: Arc::new(RwLock::new(BTreeMap::new())),
            vm,
        }
    }

    pub fn get_memory(&self, mod_id: ModuleId) -> Result<Linear, Error> {
        {
            let rg = self.memories.read();
            if let Some(mem) = rg.get(&mod_id) {
                return Ok(mem.clone());
            }
        }

<<<<<<< HEAD
        let (path, fresh) = self.vm.module_memory_path(&mod_id);
=======
        let (path, fresh) = self.vm.memory_path(&mod_id);
        if path.as_ref().exists() {
            fs::remove_file(path.as_ref()).expect("file removed if exists");
        }
>>>>>>> c1b02829
        let result = Linear::new(
            Some(path),
            MEMORY_PAGES * WASM_PAGE_SIZE,
            MAX_MEMORY_BYTES,
            fresh,
        );
        result.map(|mem| {
            self.memories.write().insert(mod_id, mem.clone());
            mem
        })
    }

    pub fn with_every_module_id<F>(&self, mut closure: F) -> Result<(), Error>
    where
        F: FnMut(&ModuleId, &[u8]) -> Result<(), Error>,
    {
        let guard = self.memories.read();
        for module_id in guard.keys() {
            let linear = guard.get(module_id).expect("linear memory exists");
            closure(module_id, linear.as_slice())?
        }
        Ok(())
    }
}<|MERGE_RESOLUTION|>--- conflicted
+++ resolved
@@ -39,14 +39,10 @@
             }
         }
 
-<<<<<<< HEAD
-        let (path, fresh) = self.vm.module_memory_path(&mod_id);
-=======
         let (path, fresh) = self.vm.memory_path(&mod_id);
         if path.as_ref().exists() {
             fs::remove_file(path.as_ref()).expect("file removed if exists");
         }
->>>>>>> c1b02829
         let result = Linear::new(
             Some(path),
             MEMORY_PAGES * WASM_PAGE_SIZE,
